--- conflicted
+++ resolved
@@ -34,133 +34,6 @@
 	h.activeConnections = getter
 }
 
-<<<<<<< HEAD
-=======
-func (h *HealthService) checkWebSocketHealth(ctx context.Context) types.HealthComponent {
-	// Check if Redis pubsub is working for WebSockets
-	const testChannel = "health:ws:test"
-	const testMessage = "ping"
-
-	// In serverless environments, give more time for websocket connections
-	// Only use stricter timing after the service has been up for a while
-	wsTimeout := 3 * time.Second // Reduced from 5s to 3s but adding retries
-	uptime := time.Since(h.startTime)
-	if uptime > 5*time.Minute {
-		wsTimeout = 2 * time.Second // Use original value for established services
-	}
-
-	// Add retry logic for PubSub checks
-	maxRetries := 2
-	retryDelay := 500 * time.Millisecond
-
-	for attempt := 0; attempt < maxRetries; attempt++ {
-		// Create a test pubsub instance for this attempt
-		pubsub := h.redisClient.Subscribe(ctx, testChannel)
-
-		// Create a channel to receive the test message
-		msgChan := make(chan struct{})
-		go func() {
-			defer close(msgChan)
-			receiveCtx, cancel := context.WithTimeout(ctx, wsTimeout)
-			defer cancel()
-
-			msg, err := pubsub.ReceiveMessage(receiveCtx)
-			if err != nil || msg.Payload != testMessage {
-				h.log.Debugw("Failed to receive PubSub message",
-					"attempt", attempt+1,
-					"error", err,
-					"payload", msg.Payload)
-				return
-			}
-			msgChan <- struct{}{}
-		}()
-
-		// Publish test message
-		publishErr := h.redisClient.Publish(ctx, testChannel, testMessage).Err()
-		if publishErr != nil {
-			if err := pubsub.Close(); err != nil {
-				h.log.Warnw("Failed to close pubsub after publish error", "error", err)
-			}
-			if attempt == maxRetries-1 {
-				h.log.Errorw("WebSocket health check failed to publish after retries",
-					"error", publishErr,
-					"attempts", attempt+1)
-				return types.HealthComponent{
-					Status:  types.HealthStatusDegraded,
-					Details: "PubSub publish failed: " + publishErr.Error(),
-				}
-			}
-
-			// Retry after delay
-			time.Sleep(retryDelay)
-			retryDelay *= 2
-			continue
-		}
-
-		// Wait for message or timeout
-		select {
-		case <-msgChan:
-			// Success, message received
-			if err := pubsub.Close(); err != nil {
-				h.log.Warnw("Failed to close pubsub after successful message receive", "error", err)
-			}
-
-			// If this wasn't the first attempt, log success after retry
-			if attempt > 0 {
-				h.log.Infow("PubSub message received successfully after retry",
-					"attempt", attempt+1)
-			}
-
-			// Get active connection count if available
-			var activeConns int
-			if h.activeConnections != nil {
-				activeConns = h.activeConnections()
-			}
-
-			return types.HealthComponent{
-				Status:  types.HealthStatusUp,
-				Details: fmt.Sprintf("Active connections: %d", activeConns),
-			}
-
-		case <-time.After(wsTimeout):
-			// Timeout on this attempt
-			if err := pubsub.Close(); err != nil {
-				h.log.Warnw("Failed to close pubsub after timeout", "error", err)
-			}
-
-			// If we have more retries, try again
-			if attempt < maxRetries-1 {
-				h.log.Warnw("PubSub message not received in time, retrying",
-					"attempt", attempt+1,
-					"timeout", wsTimeout)
-				time.Sleep(retryDelay)
-				retryDelay *= 2
-				continue
-			}
-
-			// Final attempt failed
-			h.log.Warnw("PubSub message not received after all retries",
-				"attempts", maxRetries,
-				"timeout", wsTimeout)
-
-			// Use degraded status instead of down for WebSocket issues
-			// This is less critical than database connection issues
-			return types.HealthComponent{
-				Status: types.HealthStatusDegraded,
-				Details: fmt.Sprintf("PubSub message not received after %d attempts (timeout: %s)",
-					maxRetries, wsTimeout),
-			}
-		}
-	}
-
-	// This code should not be reached due to the loop structure
-	return types.HealthComponent{
-		Status:  types.HealthStatusDegraded,
-		Details: "Unexpected flow in WebSocket health check",
-	}
-}
-
->>>>>>> 325f1da3
 func (h *HealthService) CheckHealth(ctx context.Context) types.HealthCheck {
 	components := make(map[string]types.HealthComponent)
 	overallStatus := types.HealthStatusUp
@@ -183,20 +56,6 @@
 		overallStatus = types.HealthStatusDegraded
 	}
 
-<<<<<<< HEAD
-=======
-	// Add WebSocket health check
-	wsStatus := h.checkWebSocketHealth(ctx)
-	components["websocket"] = wsStatus
-
-	// For WebSocket, only set overall status to DOWN if websocket is DOWN
-	// Don't mark the whole service as DEGRADED just because WebSocket is DEGRADED
-	// This makes the readiness probe more reliable in Kubernetes
-	if wsStatus.Status == types.HealthStatusDown {
-		overallStatus = types.HealthStatusDown
-	}
-
->>>>>>> 325f1da3
 	return types.HealthCheck{
 		Status:     overallStatus,
 		Components: components,
